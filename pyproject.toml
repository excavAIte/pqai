--- conflicted
+++ resolved
@@ -29,13 +29,9 @@
 faiss-cpu = "^1.7.4"
 psutil = "^5.9.6"
 bs4 = "^0.0.1"
-<<<<<<< HEAD
 tensorflow-macos="2.8.0"
 tensorflow-metal="0.4.0"
-
-=======
 usearch = "2.9.2"
->>>>>>> c30ec1ed
 
 [build-system]
 requires = ["poetry-core"]
