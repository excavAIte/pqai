--- conflicted
+++ resolved
@@ -8,14 +8,14 @@
 
 from config import config
 
-CHECK_MARK = u'\u2713'
-
-
-class Index():
+CHECK_MARK = "\u2713"
+
+
+class Index:
 
     def __init__(self):
         self._search_fn = None
-        self._type = 'Index'
+        self._type = "Index"
 
     def search(self, query, n):
         return self._search_fn(query, n)
@@ -28,10 +28,10 @@
 class VectorIndex(Index):
 
     def __init__(self):
-        self._type = 'VectorIndex'
-
-
-class AnnoyIndexReader():
+        self._type = "VectorIndex"
+
+
+class AnnoyIndexReader:
 
     def __init__(self, dims, metric):
         self._dims = dims
@@ -82,10 +82,10 @@
         return len(v0)
 
     def __repr__(self):
-        idx_type = 'AnnoyIndex '
-        idx_name = 'Unnamed' if self._name is None else self._name
-        idx_info = f' [{self.count()} vectors, {self.dims()} dimensions]'
-        separator = ' '
+        idx_type = "AnnoyIndex "
+        idx_name = "Unnamed" if self._name is None else self._name
+        idx_info = f" [{self.count()} vectors, {self.dims()} dimensions]"
+        separator = " "
         return separator.join([idx_type, idx_name, idx_info])
 
     @property
@@ -93,7 +93,7 @@
         return self._name
 
 
-class FaissIndexReader():
+class FaissIndexReader:
 
     def read_from_files(self, index_file, json_file, name=None):
         index = faiss.read_index(index_file)
@@ -126,7 +126,7 @@
     # TODO: Move this to indexer
     def add_vectors(self, vectors, labels):
         if len(vectors) != len(labels):
-            raise ValueError('Vector must map one-to-one with labels.')
+            raise ValueError("Vector must map one-to-one with labels.")
         X = self._preprocess(vectors)
         if self._index is None:
             self._init(X)
@@ -141,15 +141,15 @@
         self._index.train(X)
 
     def _preprocess(self, vectors):
-        X = np.array(vectors).astype('float32')
+        X = np.array(vectors).astype("float32")
         faiss.normalize_L2(X)
         return X
 
     def _save(self):
-        index_file = f'{self._index_dir}/{self._id}.faiss'
-        labels_file = f'{self._index_dir}/{self._id}.items.json'
+        index_file = f"{self._index_dir}/{self._id}.faiss"
+        labels_file = f"{self._index_dir}/{self._id}.items.json"
         faiss.write_index(self._index, index_file)
-        with open(labels_file, 'w') as fp:
+        with open(labels_file, "w") as fp:
             json.dump(self._labels, fp)
 
     @property
@@ -157,11 +157,11 @@
         return self._id
 
 
-class IndexesDirectory():
+class IndexesDirectory:
 
     cache = {}
     dims = 1024
-    metric = 'angular'
+    metric = "angular"
     use_faiss_indexes = config.use_faiss_indexes
     use_annoy_indexes = config.use_annoy_indexes
     use_usearch_indexes = config.use_usearch_indexes
@@ -175,31 +175,23 @@
         index_files = []
 
         if self.use_faiss_indexes:
-            index_files += [f for f in files if f.endswith('.faiss')]
+            index_files += [f for f in files if f.endswith(".faiss")]
         if self.use_annoy_indexes:
-            index_files += [f for f in files if f.endswith('.ann')]
+            index_files += [f for f in files if f.endswith(".ann")]
         if self.use_usearch_indexes:
-            index_files += [f for f in files if f.endswith('.usearch')]
-        
-        index_ids = ['.'.join(f.split('.')[:-1]) for f in index_files]
+            index_files += [f for f in files if f.endswith(".usearch")]
+
+        index_ids = [".".join(f.split(".")[:-1]) for f in index_files]
         return set(index_ids)
 
     def get(self, index_id):
         if index_id == "*" or index_id == "all":
-<<<<<<< HEAD
-            return [self._get_one_index(idx) for idx in self.available()]
-        
-        # index_ids = filter(lambda x: x.startswith(index_id), self.available())
-        index_ids = self.available()
-        indexes = [self._get_one_index(idx) for idx in index_ids]
-=======
             index_ids = self.available()
         else:
             index_ids = filter(lambda x: x.startswith(index_id), self.available())
         indexes = []
         for idx in sorted(index_ids):
             indexes.append(self._get_one_index(idx))
->>>>>>> c30ec1ed
         return indexes
 
     def _get_one_index(self, index_id):
@@ -208,45 +200,43 @@
         return self._get_from_disk(index_id)
 
     def _get_from_disk(self, index_id):
-        print(f'Loading vector index: {index_id}')
+        print(f"Loading vector index: {index_id}")
 
         index_file = self._get_index_file_path(index_id)
-        json_file = f'{self._folder}/{index_id}.items.json'
-<<<<<<< HEAD
+        json_file = f"{self._folder}/{index_id}.items.json"
         import sys
+
         print(index_file, file=sys.stderr)
-=======
-
->>>>>>> c30ec1ed
-        if index_file.endswith('faiss'):
+        if index_file.endswith("faiss"):
             reader = FaissIndexReader()
-        elif index_file.endswith('ann'):
+        elif index_file.endswith("ann"):
             reader = AnnoyIndexReader(self.dims, "angular")
-        elif index_file.endswith('usearch'):
+        elif index_file.endswith("usearch"):
             reader = USearchIndexReader(self.dims, "cos")
         else:
-            raise ValueError(f'Unknown index file type: {index_file}')
-        
+            raise ValueError(f"Unknown index file type: {index_file}")
+
         index = reader.read_from_files(index_file, json_file, name=index_id)
         self._cache_index(index_id, index)
         print(
-            f"  {CHECK_MARK} RAM usage: {psutil.virtual_memory()._asdict().get('percent')}%")
+            f"  {CHECK_MARK} RAM usage: {psutil.virtual_memory()._asdict().get('percent')}%"
+        )
         return index
 
     def _get_index_file_path(self, index_id):
-        faiss_file = f'{self._folder}/{index_id}.faiss'
+        faiss_file = f"{self._folder}/{index_id}.faiss"
         if self.use_faiss_indexes and os.path.exists(faiss_file):
             return faiss_file
-        
-        ann_file = f'{self._folder}/{index_id}.ann'
+
+        ann_file = f"{self._folder}/{index_id}.ann"
         if self.use_annoy_indexes and os.path.exists(ann_file):
             return ann_file
-        
-        usearch_file = f'{self._folder}/{index_id}.usearch'
+
+        usearch_file = f"{self._folder}/{index_id}.usearch"
         if self.use_usearch_indexes and os.path.exists(usearch_file):
             return usearch_file
 
-        raise ValueError(f'Index file not found for {index_id}')
+        raise ValueError(f"Index file not found for {index_id}")
 
     def _cache_index(self, index_id, index):
         self.cache[index_id] = index
@@ -256,23 +246,23 @@
 
 
 class USearchIndex(VectorIndex):
-    
-        def __init__(self, index=None, resolver_fn=None, name=None):
-            self._id = name
-            self._index = index
-            self._index2label = resolver_fn
-            self._labels = None
-            self._dims = None
-    
-        def _search_fn(self, qvec, n):
-            matches = self._index.search(qvec, n)
-            labels = [self._index2label(m.key) for m in matches]
-            dists = [float(m.distance) for m in matches]
-            return list(zip(labels, dists))
-        
-        @property
-        def name(self):
-            return self._id
+
+    def __init__(self, index=None, resolver_fn=None, name=None):
+        self._id = name
+        self._index = index
+        self._index2label = resolver_fn
+        self._labels = None
+        self._dims = None
+
+    def _search_fn(self, qvec, n):
+        matches = self._index.search(qvec, n)
+        labels = [self._index2label(m.key) for m in matches]
+        dists = [float(m.distance) for m in matches]
+        return list(zip(labels, dists))
+
+    @property
+    def name(self):
+        return self._id
 
 
 class USearchIndexReader:
