--- conflicted
+++ resolved
@@ -186,20 +186,12 @@
 
     def get(self, index_id):
         if index_id == "*" or index_id == "all":
-<<<<<<< HEAD
-            return [self._get_one_index(idx) for idx in self.available()]
-        
-        # index_ids = filter(lambda x: x.startswith(index_id), self.available())
-        index_ids = self.available()
-        indexes = [self._get_one_index(idx) for idx in index_ids]
-=======
             index_ids = self.available()
         else:
             index_ids = filter(lambda x: x.startswith(index_id), self.available())
         indexes = []
         for idx in sorted(index_ids):
             indexes.append(self._get_one_index(idx))
->>>>>>> c30ec1ed
         return indexes
 
     def _get_one_index(self, index_id):
@@ -212,12 +204,6 @@
 
         index_file = self._get_index_file_path(index_id)
         json_file = f'{self._folder}/{index_id}.items.json'
-<<<<<<< HEAD
-        import sys
-        print(index_file, file=sys.stderr)
-=======
-
->>>>>>> c30ec1ed
         if index_file.endswith('faiss'):
             reader = FaissIndexReader()
         elif index_file.endswith('ann'):
