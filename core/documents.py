from dateutil.parser import parse as parse_date
from core import db
from core import utils
import re

class Document:

	def __init__(self, doc_id):
		self._id = doc_id
		self._data = None	# lazy-load data from DB

	def __getitem__(self, key):
		if self._data is None:
			self._load()
		return self._data.get(key)

	def _load (self, force=False):
		if self._data is None or force == True:
			self._data = db.get_document(self.id)

	def is_patent (self):
		return bool(re.match(r'US\d+', self._id))

	def is_npl (self):
		return not self.is_patent()

	def is_published_before (self, date):
		if date is None:
			return True
		return parse_date(self.publication_date) < parse_date(date)

	def is_published_after (self, date):
		if date is None:
			return True
		return parse_date(self.publication_date) > parse_date(date)

	def is_published_between (self, earlier_date, later_date):
		return self.is_published_after(earlier_date) \
				and self.is_published_before(later_date)

	@property
	def type (self):
		return 'patent' if self.is_patent() else 'npl'

	@property
	def id (self):
		return self._id

	@property
	def data (self):
		if not self._data:
			self._load()
		return self._data

	@property
	def title (self):
		if self.type == 'patent':
			return self.data['title']
		elif self.type == 'npl':
			return self.data['title']
		else:
			return None

	@property
	def abstract (self):
		if self.type == 'patent':
			return self.data['abstract']
		elif self.type == 'npl':
			return self.data['paperAbstract']
		else:
			return None

	@property
	def publication_date (self):
		if self.type == 'patent':
			return self.data['publicationDate']
		elif self.type == 'npl':
			# If only the publication year is known (and exact date is
			# unknown) consider it published on the last day of the year
			return str(self.data['year']) + '-12-31'
		else:
			return None

	@property
	def www_link (self):
		if self.type == 'patent':
			return utils.get_external_link(self.data['publicationNumber'])
		elif self.type == 'npl':
			if self.data['doiUrl']:
				return self.data['doiUrl']
			else:
				return self.data['s2Url']
		else:
			return None


	@property
	def owner (self):
		if self.type == 'patent':
			if not self.data.get('assignees'):
				return 'Assignee N/A'
			elif not self.data.get('assignees')[0].strip():
				return 'Assignee N/A'
			else:
				return self.data['assignees'][0]
		elif self.type == 'npl':
			if not self.data['authors']:
				return 'Author N/A'
			else:
				names = [e['name'] for e in self.data['authors']]
				return utils.get_faln(names)
		else:
			return None

	@property
	def publication_id (self):
		if self.type == 'patent':
			return self.data['publicationNumber']
		elif self.type == 'npl':
			if self.data['doi']:
				return self.data['doi']
			else:
				return '[External link]'
		else:
			return None

	@property
	def full_text(self):
		if self.type == 'patent':
			text = db.get_full_text(self.publication_id)
		else:
			text = self.title + '\n' + self.abstract
		return text

	@property
	def inventors(self):
		if self.type == 'patent':
			return self.data['inventors']
		else:
			return [e['name'] for e in self.data['authors']]

	@property
	def alias(self):
		return utils.get_faln(self.inventors)

	def json(self):
		return dict(
			id = self.id,
			type = self.type,
			publication_id = self.publication_id,
			title = self.title,
			abstract = self.abstract,
			publication_date = self.publication_date,
			www_link = self.www_link,
			owner = self.owner,
			image = self.image if hasattr(self, 'image') else None,
			alias = self.alias,
			inventors = self.inventors
		)

class Patent (Document):
	
	def __init__(self, patent_number):
		super().__init__(patent_number)

	def _load (self, force=False):
		if self._data is None or force == True:
			self._data = db.get_patent_data(self.id)

	@property
	def claims(self):
		return self.data['claims']

	@property
	def filing_date(self):
		return self.data.get('filingDate')

	@property
	def first_claim(self):
		return self.claims[0]

	@property
	def description(self):
		return self.data['description']

	@property
	def cpcs(self):
		biblio = db.get_patent_data(self.id, True)
<<<<<<< HEAD
		return biblio.get('cpcs', list())
=======
		return biblio.get("cpcs", [])
>>>>>>> c39797fc

	@property
	def independent_claims(self):
		pattern = r'\bclaim(s|ed)?\b'
		return [clm for clm in self.claims if not re.search(pattern, clm)]

	@property
	def art_unit(self):
		try:
			examiner = self.data['examinersDetails']['details'][0]
			return examiner['name']['department']
		except:
			return None

	@property
	def forward_citations(self):
		biblio = db.get_patent_data(self.id, True)
		return biblio['forwardCitations']

	@property
	def backward_citations(self):
		biblio = db.get_patent_data(self.id, True)
		return biblio['backwardCitations']

class Paper (Document):
	pass<|MERGE_RESOLUTION|>--- conflicted
+++ resolved
@@ -186,11 +186,7 @@
 	@property
 	def cpcs(self):
 		biblio = db.get_patent_data(self.id, True)
-<<<<<<< HEAD
 		return biblio.get('cpcs', list())
-=======
-		return biblio.get("cpcs", [])
->>>>>>> c39797fc
 
 	@property
 	def independent_claims(self):
@@ -202,7 +198,7 @@
 		try:
 			examiner = self.data['examinersDetails']['details'][0]
 			return examiner['name']['department']
-		except:
+		except KeyError:
 			return None
 
 	@property
